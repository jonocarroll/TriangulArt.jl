name = "TriangulArt"
uuid = "4e825928-4f37-4da1-b333-216cc9c54310"
authors = ["Jonathan Carroll"]
version = "1.0.0-DEV"

[deps]
DelaunayTriangulation = "927a84f5-c5f4-47a5-9785-b46e178433df"
FileIO = "5789e2e9-d7fb-5bc7-8068-2c6fae9b9549"
Images = "916415d5-f1e6-5110-898d-aaa5f9f070e0"
Plots = "91a5bcdd-55d7-5caf-9e0b-520d859cae80"
PolygonOps = "647866c9-e3ac-4575-94e7-e3d426903924"
PyCall = "438e738f-606a-5dbb-bf0a-cddfbfd45ab0"
StableRNGs = "860ef19b-820b-49d6-a774-d7a799459cd3"
StatsBase = "2913bbd2-ae8a-5f71-8c99-4fb6c76f3a91"

[compat]
<<<<<<< HEAD
Plots = "1"
=======
PolygonOps = "0.1"
FileIO = "1"
StatsBase = "0.34"
Images = "0.26"
DelaunayTriangulation = "0.8"
PyCall = "1"
StableRNGs = "1"
>>>>>>> 94632ba4
julia = "1"

[extras]
Test = "8dfed614-e22c-5e08-85e1-65c5234f0b40"

[targets]
test = ["Test"]<|MERGE_RESOLUTION|>--- conflicted
+++ resolved
@@ -14,9 +14,8 @@
 StatsBase = "2913bbd2-ae8a-5f71-8c99-4fb6c76f3a91"
 
 [compat]
-<<<<<<< HEAD
+julia = "1"
 Plots = "1"
-=======
 PolygonOps = "0.1"
 FileIO = "1"
 StatsBase = "0.34"
@@ -24,8 +23,6 @@
 DelaunayTriangulation = "0.8"
 PyCall = "1"
 StableRNGs = "1"
->>>>>>> 94632ba4
-julia = "1"
 
 [extras]
 Test = "8dfed614-e22c-5e08-85e1-65c5234f0b40"
