name = "TriangulArt"
uuid = "4e825928-4f37-4da1-b333-216cc9c54310"
authors = ["Jonathan Carroll"]
version = "1.0.0-DEV"

[deps]
DelaunayTriangulation = "927a84f5-c5f4-47a5-9785-b46e178433df"
FileIO = "5789e2e9-d7fb-5bc7-8068-2c6fae9b9549"
Images = "916415d5-f1e6-5110-898d-aaa5f9f070e0"
Plots = "91a5bcdd-55d7-5caf-9e0b-520d859cae80"
PolygonOps = "647866c9-e3ac-4575-94e7-e3d426903924"
PyCall = "438e738f-606a-5dbb-bf0a-cddfbfd45ab0"
StableRNGs = "860ef19b-820b-49d6-a774-d7a799459cd3"
StatsBase = "2913bbd2-ae8a-5f71-8c99-4fb6c76f3a91"

[compat]
<<<<<<< HEAD
Images = "0.26"
=======
DelaunayTriangulation = "0.8"
PyCall = "1"
StableRNGs = "1"
>>>>>>> 2b3543a6
julia = "1"

[extras]
Test = "8dfed614-e22c-5e08-85e1-65c5234f0b40"

[targets]
test = ["Test"]<|MERGE_RESOLUTION|>--- conflicted
+++ resolved
@@ -14,13 +14,10 @@
 StatsBase = "2913bbd2-ae8a-5f71-8c99-4fb6c76f3a91"
 
 [compat]
-<<<<<<< HEAD
 Images = "0.26"
-=======
 DelaunayTriangulation = "0.8"
 PyCall = "1"
 StableRNGs = "1"
->>>>>>> 2b3543a6
 julia = "1"
 
 [extras]
