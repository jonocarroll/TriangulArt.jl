name = "TriangulArt"
uuid = "4e825928-4f37-4da1-b333-216cc9c54310"
authors = ["Jonathan Carroll"]
version = "1.0.0-DEV"

[deps]
DelaunayTriangulation = "927a84f5-c5f4-47a5-9785-b46e178433df"
FileIO = "5789e2e9-d7fb-5bc7-8068-2c6fae9b9549"
Images = "916415d5-f1e6-5110-898d-aaa5f9f070e0"
Plots = "91a5bcdd-55d7-5caf-9e0b-520d859cae80"
PolygonOps = "647866c9-e3ac-4575-94e7-e3d426903924"
PyCall = "438e738f-606a-5dbb-bf0a-cddfbfd45ab0"
StableRNGs = "860ef19b-820b-49d6-a774-d7a799459cd3"
StatsBase = "2913bbd2-ae8a-5f71-8c99-4fb6c76f3a91"

[compat]
<<<<<<< HEAD
FileIO = "1"
=======
StatsBase = "0.34"
Images = "0.26"
DelaunayTriangulation = "0.8"
PyCall = "1"
StableRNGs = "1"
>>>>>>> 49eaed0c
julia = "1"

[extras]
Test = "8dfed614-e22c-5e08-85e1-65c5234f0b40"

[targets]
test = ["Test"]<|MERGE_RESOLUTION|>--- conflicted
+++ resolved
@@ -14,15 +14,12 @@
 StatsBase = "2913bbd2-ae8a-5f71-8c99-4fb6c76f3a91"
 
 [compat]
-<<<<<<< HEAD
 FileIO = "1"
-=======
 StatsBase = "0.34"
 Images = "0.26"
 DelaunayTriangulation = "0.8"
 PyCall = "1"
 StableRNGs = "1"
->>>>>>> 49eaed0c
 julia = "1"
 
 [extras]
