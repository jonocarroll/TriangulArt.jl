name = "TriangulArt"
uuid = "4e825928-4f37-4da1-b333-216cc9c54310"
authors = ["Jonathan Carroll"]
version = "1.0.0-DEV"

[deps]
DelaunayTriangulation = "927a84f5-c5f4-47a5-9785-b46e178433df"
FileIO = "5789e2e9-d7fb-5bc7-8068-2c6fae9b9549"
Images = "916415d5-f1e6-5110-898d-aaa5f9f070e0"
Plots = "91a5bcdd-55d7-5caf-9e0b-520d859cae80"
PolygonOps = "647866c9-e3ac-4575-94e7-e3d426903924"
PyCall = "438e738f-606a-5dbb-bf0a-cddfbfd45ab0"
StableRNGs = "860ef19b-820b-49d6-a774-d7a799459cd3"
StatsBase = "2913bbd2-ae8a-5f71-8c99-4fb6c76f3a91"

[compat]
<<<<<<< HEAD
PyCall = "1"
=======
StableRNGs = "1"
>>>>>>> 0a298f99
julia = "1"

[extras]
Test = "8dfed614-e22c-5e08-85e1-65c5234f0b40"

[targets]
test = ["Test"]<|MERGE_RESOLUTION|>--- conflicted
+++ resolved
@@ -14,11 +14,8 @@
 StatsBase = "2913bbd2-ae8a-5f71-8c99-4fb6c76f3a91"
 
 [compat]
-<<<<<<< HEAD
 PyCall = "1"
-=======
 StableRNGs = "1"
->>>>>>> 0a298f99
 julia = "1"
 
 [extras]
