name = "TriangulArt"
uuid = "4e825928-4f37-4da1-b333-216cc9c54310"
authors = ["Jonathan Carroll"]
version = "1.0.0-DEV"

[deps]
DelaunayTriangulation = "927a84f5-c5f4-47a5-9785-b46e178433df"
FileIO = "5789e2e9-d7fb-5bc7-8068-2c6fae9b9549"
Images = "916415d5-f1e6-5110-898d-aaa5f9f070e0"
Plots = "91a5bcdd-55d7-5caf-9e0b-520d859cae80"
PolygonOps = "647866c9-e3ac-4575-94e7-e3d426903924"
PyCall = "438e738f-606a-5dbb-bf0a-cddfbfd45ab0"
StableRNGs = "860ef19b-820b-49d6-a774-d7a799459cd3"
StatsBase = "2913bbd2-ae8a-5f71-8c99-4fb6c76f3a91"

[compat]
<<<<<<< HEAD
DelaunayTriangulation = "0.8"
=======
PyCall = "1"
StableRNGs = "1"
>>>>>>> 19990621
julia = "1"

[extras]
Test = "8dfed614-e22c-5e08-85e1-65c5234f0b40"

[targets]
test = ["Test"]<|MERGE_RESOLUTION|>--- conflicted
+++ resolved
@@ -14,12 +14,9 @@
 StatsBase = "2913bbd2-ae8a-5f71-8c99-4fb6c76f3a91"
 
 [compat]
-<<<<<<< HEAD
 DelaunayTriangulation = "0.8"
-=======
 PyCall = "1"
 StableRNGs = "1"
->>>>>>> 19990621
 julia = "1"
 
 [extras]
