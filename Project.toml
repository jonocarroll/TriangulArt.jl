name = "TriangulArt"
uuid = "4e825928-4f37-4da1-b333-216cc9c54310"
authors = ["Jonathan Carroll"]
version = "1.0.0-DEV"

[deps]
DelaunayTriangulation = "927a84f5-c5f4-47a5-9785-b46e178433df"
FileIO = "5789e2e9-d7fb-5bc7-8068-2c6fae9b9549"
Images = "916415d5-f1e6-5110-898d-aaa5f9f070e0"
Plots = "91a5bcdd-55d7-5caf-9e0b-520d859cae80"
PolygonOps = "647866c9-e3ac-4575-94e7-e3d426903924"
PyCall = "438e738f-606a-5dbb-bf0a-cddfbfd45ab0"
StableRNGs = "860ef19b-820b-49d6-a774-d7a799459cd3"
StatsBase = "2913bbd2-ae8a-5f71-8c99-4fb6c76f3a91"

[compat]
<<<<<<< HEAD
StatsBase = "0.34"
=======
Images = "0.26"
DelaunayTriangulation = "0.8"
PyCall = "1"
StableRNGs = "1"
>>>>>>> 68edbbd4
julia = "1"

[extras]
Test = "8dfed614-e22c-5e08-85e1-65c5234f0b40"

[targets]
test = ["Test"]<|MERGE_RESOLUTION|>--- conflicted
+++ resolved
@@ -14,14 +14,11 @@
 StatsBase = "2913bbd2-ae8a-5f71-8c99-4fb6c76f3a91"
 
 [compat]
-<<<<<<< HEAD
 StatsBase = "0.34"
-=======
 Images = "0.26"
 DelaunayTriangulation = "0.8"
 PyCall = "1"
 StableRNGs = "1"
->>>>>>> 68edbbd4
 julia = "1"
 
 [extras]
